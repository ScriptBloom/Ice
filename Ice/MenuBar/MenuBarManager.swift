//
//  MenuBarManager.swift
//  Ice
//

import AXSwift
import Combine
import OSLog
import SwiftUI

/// Manager for the state of the menu bar.
final class MenuBarManager: ObservableObject {
<<<<<<< HEAD
    /// Set to `true` to tell the menu bar to save its sections.
    @Published var needsSave = false

    /// All saved menu bar profiles.
    @Published var profiles = [MenuBarProfile.defaultProfile]

    /// The name of the currently active menu bar profile.
    @Published var activeProfileName = MenuBarProfile.defaultProfile.name

    /// The currently active menu bar profile.
    @Published var activeProfile: MenuBarProfile = .defaultProfile

=======
>>>>>>> db4be6bf
    /// The maximum X coordinate of the menu bar's main menu.
    @Published private(set) var mainMenuMaxX: CGFloat = 0

    /// The average color of the menu bar.
    @Published var averageColor: CGColor?

    private(set) var sections = [MenuBarSection]()

    private(set) weak var appState: AppState?

    private(set) lazy var itemManager = MenuBarItemManager(menuBarManager: self)

    private(set) lazy var appearanceManager = MenuBarAppearanceManager(menuBarManager: self)

    private var isHidingApplicationMenus = false

    private let encoder = JSONEncoder()

    private let decoder = JSONDecoder()

    private var cancellables = Set<AnyCancellable>()

    /// Initializes a new menu bar manager instance.
    init(appState: AppState) {
        self.appState = appState
    }

    /// Performs the initial setup of the menu bar.
    func performSetup() {
        loadInitialState()
        configureCancellables()
        itemManager.updateProfile()
        appearanceManager.performSetup()
    }

    private func loadInitialState() {
        defer {
            initializeSections()
        }
        Defaults.ifPresent(key: .activeProfileName, assign: &activeProfileName)
        Defaults.ifPresent(key: .profiles) { data in
            do {
                profiles = try PropertyListDecoder().decode([MenuBarProfile].self, from: data)
            } catch {
                Logger.menuBarManager.error("Error decoding menu bar profiles: \(error)")
            }
        }
    }

    /// Performs the initial setup of the menu bar's section list.
    private func initializeSections() {
        // make sure initialization can only happen once
        guard sections.isEmpty else {
            Logger.menuBarManager.warning("Sections already initialized")
            return
        }

        sections = [
            MenuBarSection(name: .visible),
            MenuBarSection(name: .hidden),
            MenuBarSection(name: .alwaysHidden),
        ]

        // assign the global app state to each section
        if let appState {
            for section in sections {
                section.assignAppState(appState)
            }
        }
    }

    private func configureCancellables() {
        var c = Set<AnyCancellable>()

        // handle focusedApp rehide strategy
        NSWorkspace.shared.publisher(for: \.frontmostApplication)
            .sink { [weak self] _ in
                if
                    let self,
                    let appState,
                    case .focusedApp = appState.settingsManager.generalSettingsManager.rehideStrategy,
                    let hiddenSection = section(withName: .hidden)
                {
                    DispatchQueue.main.asyncAfter(deadline: .now() + 0.1) {
                        hiddenSection.hide()
                    }
                }
            }
            .store(in: &c)

        // update the main menu maxX
        Publishers.CombineLatest(
            NSWorkspace.shared.publisher(for: \.frontmostApplication), 
            NSWorkspace.shared.publisher(for: \.frontmostApplication?.ownsMenuBar)
        )
        .sink { [weak self] frontmostApplication, _ in
            guard
                let self,
                let frontmostApplication
            else {
                return
            }
            do {
                guard
                    let application = Application(frontmostApplication),
                    let menuBar: UIElement = try application.attribute(.menuBar),
                    let children: [UIElement] = try menuBar.arrayAttribute(.children)
                else {
                    mainMenuMaxX = 0
                    return
                }
                mainMenuMaxX = try children.reduce(into: 0) { result, child in
                    if let frame: CGRect = try child.attribute(.frame) {
                        result += frame.width
                    }
                }
            } catch {
                mainMenuMaxX = 0
                Logger.menuBarManager.error("Error updating main menu maxX: \(error)")
            }
        }
        .store(in: &c)

        // hide application menus when a section is shown (if applicable)
        Publishers.MergeMany(sections.map { $0.$isHidden })
            .throttle(for: 0.01, scheduler: DispatchQueue.main, latest: true)
            .sink { [weak self] _ in
                guard
                    let self,
                    let appState,
                    appState.settingsManager.advancedSettingsManager.hideApplicationMenus
                else {
                    return
                }
                if sections.contains(where: { !$0.isHidden }) {
                    guard let display = DisplayInfo.main else {
                        return
                    }

                    let items = itemManager.getMenuBarItems(for: display, onScreenOnly: true)

                    // get the leftmost item on the screen; the application menu should
                    // be hidden if the item's minX is close to the maxX of the menu
                    guard let leftmostItem = items.min(by: { $0.frame.minX < $1.frame.minX }) else {
                        return
                    }

                    // offset the leftmost item's minX by twice its width to give
                    // ourselves a little wiggle room
                    let offsetMinX = leftmostItem.frame.minX - (leftmostItem.frame.width * 2)

                    // if the offset value is less than or equal to the maxX of the
                    // application menu, activate the app to hide the menu
                    if offsetMinX <= mainMenuMaxX {
                        hideApplicationMenus()
                    }
                } else if 
                    isHidingApplicationMenus,
                    appState.settingsWindow?.isVisible == false
                {
                    DispatchQueue.main.asyncAfter(deadline: .now() + 0.1) {
                        self.showApplicationMenus()
                    }
                }
            }
            .store(in: &c)

<<<<<<< HEAD
        Timer.publish(every: 5, on: .main, in: .default)
            .autoconnect()
            .sink { [weak self] _ in
                self?.updateAverageColor()
            }
            .store(in: &c)

        $needsSave
            .debounce(for: 1, scheduler: DispatchQueue.main)
            .sink { [weak self] needsSave in
                if needsSave {
                    self?.saveSections()
                }
            }
            .store(in: &c)

        $activeProfileName
            .receive(on: DispatchQueue.main)
            .sink { [weak self] name in
                guard let self else {
                    return
                }
                if let profile = profiles.first(where: { $0.name == name }) {
                    activeProfile = profile
                }
                Defaults.set(name, forKey: .activeProfileName)
            }
            .store(in: &c)

        $profiles
            .receive(on: DispatchQueue.main)
            .sink { [weak self] profiles in
                guard let self else {
                    return
                }
                do {
                    let data = try PropertyListEncoder().encode(profiles)
                    let dict = try PropertyListSerialization.propertyList(from: data, format: nil)
                    Defaults.set(dict, forKey: .profiles)
                } catch {
                    Logger.menuBarManager.error("Error encoding menu bar profiles: \(error)")
                }
            }
            .store(in: &c)

        $activeProfile
            .receive(on: DispatchQueue.main)
            .sink { [weak self] activeProfile in
                guard let self else {
                    return
                }
                var profiles = profiles
                profiles.removeAll { $0.name == activeProfile.name }
                profiles.append(activeProfile)
                self.profiles = profiles
            }
            .store(in: &c)

=======
>>>>>>> db4be6bf
        // propagate changes from child observable objects
        itemManager.objectWillChange
            .sink { [weak self] in
                self?.objectWillChange.send()
            }
            .store(in: &c)
        appearanceManager.objectWillChange
            .sink { [weak self] in
                self?.objectWillChange.send()
            }
            .store(in: &c)

        // propagate changes from all sections
        for section in sections {
            section.objectWillChange
                .sink { [weak self] in
                    self?.objectWillChange.send()
                }
                .store(in: &c)
        }

        cancellables = c
    }

    /// Calculates and stores the average color of the area of the
    /// desktop wallpaper behind the menu bar.
    private func updateAverageColor() {
        Task { @MainActor in
            guard
                let display = DisplayInfo.main,
                let wallpaper = try await ScreenCaptureManager.shared.desktopWallpaperBelowMenuBar(for: display),
                let color = wallpaper.averageColor(accuracy: .low, algorithm: .simple, options: .ignoreAlpha)
            else {
                return
            }
            if averageColor != color {
                averageColor = color
            }
        }
    }

    /// Shows the right-click menu.
    func showRightClickMenu(at point: CGPoint) {
        let menu = NSMenu(title: Constants.appName)

        let editItem = NSMenuItem(
            title: "Edit Menu Bar Appearance…",
            action: #selector(showAppearanceEditorPopover),
            keyEquivalent: ""
        )
        editItem.target = self
        menu.addItem(editItem)

        menu.addItem(.separator())

        let settingsItem = NSMenuItem(
            title: "\(Constants.appName) Settings…",
            action: #selector(AppDelegate.openSettingsWindow),
            keyEquivalent: ","
        )
        menu.addItem(settingsItem)

        menu.popUp(positioning: nil, at: point, in: nil)
    }

    func hideApplicationMenus() {
        appState?.activate(withPolicy: .regular)
        isHidingApplicationMenus = true
    }

    func showApplicationMenus() {
        appState?.deactivate(withPolicy: .accessory)
        isHidingApplicationMenus = false
    }

    func toggleApplicationMenus() {
        if isHidingApplicationMenus {
            showApplicationMenus()
        } else {
            hideApplicationMenus()
        }
    }

    /// Shows the appearance editor popover, centered under the menu bar.
    @objc private func showAppearanceEditorPopover() {
        let panel = MenuBarAppearanceEditorPanel()
        panel.orderFrontRegardless()
        panel.showAppearanceEditorPopover()
    }

    /// Returns the menu bar section with the given name.
    func section(withName name: MenuBarSection.Name) -> MenuBarSection? {
        sections.first { $0.name == name }
    }
}

// MARK: MenuBarManager: BindingExposable
extension MenuBarManager: BindingExposable { }

// MARK: - Logger
private extension Logger {
    static let menuBarManager = Logger(category: "MenuBarManager")
}<|MERGE_RESOLUTION|>--- conflicted
+++ resolved
@@ -10,10 +10,6 @@
 
 /// Manager for the state of the menu bar.
 final class MenuBarManager: ObservableObject {
-<<<<<<< HEAD
-    /// Set to `true` to tell the menu bar to save its sections.
-    @Published var needsSave = false
-
     /// All saved menu bar profiles.
     @Published var profiles = [MenuBarProfile.defaultProfile]
 
@@ -23,8 +19,6 @@
     /// The currently active menu bar profile.
     @Published var activeProfile: MenuBarProfile = .defaultProfile
 
-=======
->>>>>>> db4be6bf
     /// The maximum X coordinate of the menu bar's main menu.
     @Published private(set) var mainMenuMaxX: CGFloat = 0
 
@@ -192,20 +186,10 @@
             }
             .store(in: &c)
 
-<<<<<<< HEAD
         Timer.publish(every: 5, on: .main, in: .default)
             .autoconnect()
             .sink { [weak self] _ in
                 self?.updateAverageColor()
-            }
-            .store(in: &c)
-
-        $needsSave
-            .debounce(for: 1, scheduler: DispatchQueue.main)
-            .sink { [weak self] needsSave in
-                if needsSave {
-                    self?.saveSections()
-                }
             }
             .store(in: &c)
 
@@ -251,8 +235,6 @@
             }
             .store(in: &c)
 
-=======
->>>>>>> db4be6bf
         // propagate changes from child observable objects
         itemManager.objectWillChange
             .sink { [weak self] in
