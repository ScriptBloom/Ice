//
//  Defaults.swift
//  Ice
//

import Foundation

enum Defaults {
    /// Returns the object for the specified key.
    ///
    /// - Parameter key: The key in the UserDefaults database
    ///   to retrieve the value for.
    static func object(forKey key: Key) -> Any? {
        UserDefaults.standard.object(forKey: key.rawValue)
    }

    /// Returns the string for the specified key.
    ///
    /// - Parameter key: The key in the UserDefaults database
    ///   to retrieve the value for.
    static func string(forKey key: Key) -> String? {
        UserDefaults.standard.string(forKey: key.rawValue)
    }

    /// Returns the array for the specified key.
    ///
    /// - Parameter key: The key in the UserDefaults database
    ///   to retrieve the value for.
    static func array(forKey key: Key) -> [Any]? {
        UserDefaults.standard.array(forKey: key.rawValue)
    }

    /// Returns the dictionary for the specified key.
    ///
    /// - Parameter key: The key in the UserDefaults database
    ///   to retrieve the value for.
    static func dictionary(forKey key: Key) -> [String : Any]? {
        UserDefaults.standard.dictionary(forKey: key.rawValue)
    }

    /// Returns the data for the specified key.
    ///
    /// - Parameter key: The key in the UserDefaults database
    ///   to retrieve the value for.
    static func data(forKey key: Key) -> Data? {
        UserDefaults.standard.data(forKey: key.rawValue)
    }

    /// Returns the string array for the specified key.
    ///
    /// - Parameter key: The key in the UserDefaults database
    ///   to retrieve the value for.
    static func stringArray(forKey key: Key) -> [String]? {
        UserDefaults.standard.stringArray(forKey: key.rawValue)
    }

    /// Returns the integer value for the specified key.
    ///
    /// - Parameter key: The key in the UserDefaults database
    ///   to retrieve the value for.
    static func integer(forKey key: Key) -> Int {
        UserDefaults.standard.integer(forKey: key.rawValue)
    }

    /// Returns the single precision floating point value for
    /// the specified key.
    ///
    /// - Parameter key: The key in the UserDefaults database
    ///   to retrieve the value for.
    static func float(forKey key: Key) -> Float {
        UserDefaults.standard.float(forKey: key.rawValue)
    }

    /// Returns the double precision floating point value for
    /// the specified key.
    ///
    /// - Parameter key: The key in the UserDefaults database
    ///   to retrieve the value for.
    static func double(forKey key: Key) -> Double {
        UserDefaults.standard.double(forKey: key.rawValue)
    }

    /// Returns the Boolean value for the specified key.
    ///
    /// - Parameter key: The key in the UserDefaults database
    ///   to retrieve the value for.
    static func bool(forKey key: Key) -> Bool {
        UserDefaults.standard.bool(forKey: key.rawValue)
    }

    /// Returns the url for the specified key.
    ///
    /// - Parameter key: The key in the UserDefaults database
    ///   to retrieve the value for.
    static func url(forKey key: Key) -> URL? {
        UserDefaults.standard.url(forKey: key.rawValue)
    }

    /// Sets the value for the specified key.
    ///
    /// - Parameter key: The key in the UserDefaults database
    ///   to set the value for.
    static func set(_ value: Any?, forKey key: Key) {
        UserDefaults.standard.set(value, forKey: key.rawValue)
    }

    /// Removes the value of the specified key.
    ///
    /// - Parameter key: The key in the UserDefaults database
    ///   to remove the value for.
    static func removeObject(forKey key: Key) {
        UserDefaults.standard.removeObject(forKey: key.rawValue)
    }

    /// Retrieves the value for the given key, and, if it is
    /// present, assigns it to the given `inout` parameter.
    static func ifPresent<Value>(key: Key, assign value: inout Value) {
        if let found = object(forKey: key) as? Value {
            value = found
        }
    }

    /// Retrieves the value for the given key, and, if it is
    /// present, performs the given closure.
    static func ifPresent<Value>(key: Key, body: (Value) throws -> Void) rethrows {
        if let found = object(forKey: key) as? Value {
            try body(found)
        }
    }
}

extension Defaults {
    enum Key: String {

<<<<<<< HEAD
        case profiles = "Profiles"
        case activeProfileName = "ActiveProfileName"

        case secondaryAction = "SecondaryAction"
        case secondaryActionModifier = "SecondaryActionModifier"
        case performSecondaryActionInEmptySpace = "PerformSecondaryActionInEmptySpace"
=======
        // MARK: General Settings
>>>>>>> db4be6bf

        case showIceIcon = "ShowIceIcon"
        case iceIcon = "IceIcon"
        case customIceIconIsTemplate = "CustomIceIconIsTemplate"
        case showOnClick = "ShowOnClick"
        case showOnHover = "ShowOnHover"
        case showOnScroll = "ShowOnScroll"
        case autoRehide = "AutoRehide"
        case rehideStrategy = "RehideStrategy"
        case rehideInterval = "RehideInterval"

        // MARK: Hotkey Settings

        case hotkeys = "Hotkeys"

        // MARK: Advanced Settings

        case hideApplicationMenus = "HideApplicationMenus"
        case showSectionDividers = "ShowSectionDividers"
        case secondaryAction = "SecondaryAction"
        case secondaryActionModifier = "SecondaryActionModifier"
        case performSecondaryActionInEmptySpace = "PerformSecondaryActionInEmptySpace"

        // MARK: Menu Bar Appearance Settings

        case menuBarAppearanceConfiguration = "MenuBarAppearanceConfiguration"

        // MARK: Migration

        case hasMigrated0_8_0 = "hasMigrated0_8_0"

        // MARK: Deprecated

        case sections = "Sections"
        case menuBarHasBorder = "MenuBarHasBorder"
        case menuBarBorderColor = "MenuBarBorderColor"
        case menuBarBorderWidth = "MenuBarBorderWidth"
        case menuBarHasShadow = "MenuBarHasShadow"
        case menuBarTintKind = "MenuBarTintKind"
        case menuBarTintColor = "MenuBarTintColor"
        case menuBarTintGradient = "MenuBarTintGradient"
        case menuBarShapeKind = "MenuBarShapeKind"
        case menuBarFullShapeInfo = "MenuBarFullShapeInfo"
        case menuBarSplitShapeInfo = "MenuBarSplitShapeInfo"
    }
}<|MERGE_RESOLUTION|>--- conflicted
+++ resolved
@@ -132,16 +132,7 @@
 extension Defaults {
     enum Key: String {
 
-<<<<<<< HEAD
-        case profiles = "Profiles"
-        case activeProfileName = "ActiveProfileName"
-
-        case secondaryAction = "SecondaryAction"
-        case secondaryActionModifier = "SecondaryActionModifier"
-        case performSecondaryActionInEmptySpace = "PerformSecondaryActionInEmptySpace"
-=======
         // MARK: General Settings
->>>>>>> db4be6bf
 
         case showIceIcon = "ShowIceIcon"
         case iceIcon = "IceIcon"
@@ -164,6 +155,11 @@
         case secondaryAction = "SecondaryAction"
         case secondaryActionModifier = "SecondaryActionModifier"
         case performSecondaryActionInEmptySpace = "PerformSecondaryActionInEmptySpace"
+
+        // MARK: Menu Bar Profile Settings
+
+        case profiles = "Profiles"
+        case activeProfileName = "ActiveProfileName"
 
         // MARK: Menu Bar Appearance Settings
 
